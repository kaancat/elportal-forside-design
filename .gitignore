# Logs
logs
*.log
npm-debug.log*
yarn-debug.log*
yarn-error.log*
pnpm-debug.log*
lerna-debug.log*

node_modules
dist
dist-ssr
*.local

# Editor directories and files
.vscode/*
!.vscode/extensions.json
.idea
.DS_Store
*.suo
*.ntvs*
*.njsproj
*.sln
*.sw?
.env
scripts/.env
<<<<<<< HEAD
=======
# Ignore all dot-env variants except the public template
.env.*
!.env.example
>>>>>>> 7b6a2135

# Claude files with sensitive patterns
.claude/
docs/specs/example-feature-specification.md

.vercel
<<<<<<< HEAD
=======
# Legacy specific rules (covered by .env.* above, kept for clarity)
>>>>>>> 7b6a2135
.env*.local
.env.local.backup*
.env.vercel
.env.production.vercel

# Next.js build output
.next/
<<<<<<< HEAD
out/
=======
out/
# Local diagnostics (ingest tests)
gsc.json
gsc2.json
rss.json
rss2.json
gsc_page.html
>>>>>>> 7b6a2135
<|MERGE_RESOLUTION|>--- conflicted
+++ resolved
@@ -24,22 +24,16 @@
 *.sw?
 .env
 scripts/.env
-<<<<<<< HEAD
-=======
 # Ignore all dot-env variants except the public template
 .env.*
 !.env.example
->>>>>>> 7b6a2135
 
 # Claude files with sensitive patterns
 .claude/
 docs/specs/example-feature-specification.md
 
 .vercel
-<<<<<<< HEAD
-=======
 # Legacy specific rules (covered by .env.* above, kept for clarity)
->>>>>>> 7b6a2135
 .env*.local
 .env.local.backup*
 .env.vercel
@@ -47,14 +41,10 @@
 
 # Next.js build output
 .next/
-<<<<<<< HEAD
-out/
-=======
 out/
 # Local diagnostics (ingest tests)
 gsc.json
 gsc2.json
 rss.json
 rss2.json
-gsc_page.html
->>>>>>> 7b6a2135
+gsc_page.html